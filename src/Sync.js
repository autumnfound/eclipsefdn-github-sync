--- conflicted
+++ resolved
@@ -206,20 +206,14 @@
     if (!argv.d) {
       try {
         // Ensure that the teams refer to the repo
-<<<<<<< HEAD
-        await wrap.addRepoToTeam(org, `${project.project_id}-committers`, repoName, 'push');
-        await wrap.addRepoToTeam(org, `${project.project_id}-contributors`, repoName, 'triage');
-        await wrap.addRepoToTeam(org, `${project.project_id}-project-leads`, repoName, 'maintain', false);
-=======
         var updatedCommit = await wrap.addRepoToTeam(org, `${project.project_id}-committers`, repoName, 'push');
         var updatedContrib = await wrap.addRepoToTeam(org, `${project.project_id}-contributors`, repoName, 'triage');
-        var updatedPL = await wrap.addRepoToTeam(org, `${project.project_id}-project-leads`, repoName, 'maintain');
+        var updatedPL = await wrap.addRepoToTeam(org, `${project.project_id}-project-leads`, repoName, 'maintain', false);
         if (argv.V === true) {
           console.log(`Attempted update commit team: ${updatedCommit === undefined}`);
           console.log(`Attempted update contrib team: ${updatedContrib === undefined}`);
           console.log(`Attempted update pl team: ${updatedPL === undefined}`);
         }
->>>>>>> 23528b00
       } catch (e) {
         console.log(`Error while updating ${project.project_id}. \n${e}`);
       }
