--- conflicted
+++ resolved
@@ -24,21 +24,12 @@
     "@octokit/plugin-throttling": "^3.3.0",
     "@octokit/rest": "^18.0.3",
     "axios": "^0.21.1",
-<<<<<<< HEAD
-    "chai": "^4.2.0",
-    "faker": "^5.5.3",
     "flat-cache": "^2.0.1",
     "gitlab": "^14.2.2",
-    "mocha": "^7.0.1",
-=======
-    "flat-cache": "^2.0.1",
-    "gitlab": "^14.2.2",
->>>>>>> aaa03904
     "nodemailer": "^6.5.0",
     "openid-client": "^3.15.6",
     "parse-link-header": "^1.0.1",
     "simple-oauth2": "^4.1.0",
-    "sinon": "^10.0.0",
     "uuid": "^3.4.0",
     "winston": "3.2.1",
     "yargs": "^13.3.0"
