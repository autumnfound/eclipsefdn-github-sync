--- conflicted
+++ resolved
@@ -63,15 +63,9 @@
 | Committer | push |
 | Project Leads | maintain |
 
-<<<<<<< HEAD
 
 _[^ Back to top](#eclipsefdn-github-sync)_
 
-=======
-
-_[^ Back to top](#eclipsefdn-github-sync)_
-
->>>>>>> aaa03904
 ## Gitlab Sync
 In Gitlab, a nested group strategy was chosen to manage access to both groups and projects. This gives greater control over inherited permissions without having to manage teams across multiple base groups. For each Open Source group with repositories managed by the Eclipse Foundation (such as Eclipse Foundation and the OpenHWGroup), a base group will exist to encapsulate all projects for that group. Within each of these groups, each active project will have a subgroup (such as Eclipse Dash and Eclipse Marketplace Client) that will manage permissions for all repositories active within the Gitlab instance. 
 
@@ -155,17 +149,6 @@
 ```
 
 _[^ Back to top](#eclipsefdn-github-sync)_  
-<<<<<<< HEAD
-=======
-
-## Creating a tagged release
-
-Once a release candidate has been identified for production, tests should be run locally using the master branch to ensure that the integration of patches are stable as the pull requests that had been validated. Additionally, `npm ci && npm run test` should be run to ensure that the current package lock file is stable, passes tests, and contains no live vulnerabilities from upstream packages. If there is issues with this, patches should be created to address these issues before the release goes live.
-
-When determining the version bump [semantic versioning spec](https://semver.org/) should be used, which also forms the base of how [NPM versioning works](https://docs.npmjs.com/about-semantic-versioning). The new version should be applied through a PR on the master branch. Once this is done a new tag can be created on the master branch with the format `v#.#.#`, where the numbers should match the version stated in the package.json file. While there is no anticipated need to create an NPM package release, it is good practice and can help keep code clean. 
-
-Once the master branch tag is created it can then be merged into the `production` branch. Pushing code to this branch triggers a build to update the running containers that manage this script. The golive process should be coordinated with the Releng team to ensure that support and additional eyes are available to help validate the changes. If there are issues regarding the new version, the script should be rolled back to the previous version to avoid service interruptions via pushes to the `production` branch.
->>>>>>> aaa03904
 
 ## Maintainers
 
